--- conflicted
+++ resolved
@@ -59,7 +59,6 @@
         """
         pass
 
-<<<<<<< HEAD
     def __eq__(self, other):
         if type(other) is type(self):
             return self.type == other.type
@@ -68,7 +67,7 @@
 
     def __ne__(self, other):
         return not self == other
-=======
+
     def is_regular(self):
         """
         Returns true if opaque field is regular, false otherwise.
@@ -86,7 +85,6 @@
         Returns true if crossover point bit is set, false otherwise.
         """
         return BitArray(bytes([self.info]))[2]
->>>>>>> 426bce79
 
     def __str__(self):
         pass
